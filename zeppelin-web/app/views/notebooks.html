--- conflicted
+++ resolved
@@ -50,13 +50,8 @@
        ng-include src="'views/paragraph.html'"
        id="{{currentParagraph.id}}_paragraphColumn"
        ng-class="{
-<<<<<<< HEAD
-                   'paragraph-col col-md-12': !currentParagraph.config.colWidth,
-                   'paragraph-col col-md-{{currentParagraph.config.colWidth}}': currentParagraph.config.colWidth,
-=======
-                   'col-md-12': !currentParagraph.config.colWidth || paragraphUrl,
-                   'col-md-{{currentParagraph.config.colWidth}}': currentParagraph.config.colWidth && !paragraphUrl,
->>>>>>> fb432620
+                   'paragraph-col col-md-12': !currentParagraph.config.colWidth || paragraphUrl,
+                   'paragraph-col col-md-{{currentParagraph.config.colWidth}}': currentParagraph.config.colWidth && !paragraphUrl,
                  }">
   </div>
 </div>